--- conflicted
+++ resolved
@@ -17,15 +17,9 @@
 cd "$APP_DIR"
 
 # 3) Create venv if it doesn’t exist
-<<<<<<< HEAD
-if [ ! -d "virtual" ]; then
-  echo "→ Creating virtual environment in ./virtual…"
-  python3 -m venv "virtual"
-=======
 if [ ! -d "$VENV_DIR" ]; then
   echo "→ Creating virtual environment in ./$VENV_DIR"
   python3 -m venv "$VENV_DIR"
->>>>>>> 6f071aed
 fi
 
 # 4) Activate the virtualenv
