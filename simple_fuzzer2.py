import hashlib
import requests
import random
import copy
import logging
import time
import json
import os
import datetime
import traceback
import subprocess
import re
import tabulate
from mutations import MutationEngine
from dotenv import load_dotenv
import os


# --- Logging configuration ---
# Set up a logger for the fuzzer with both file and console handlers

logger = logging.getLogger("GreyboxFuzzer")
logger.setLevel(logging.INFO)

# Ensure the directory for log files exists
os.makedirs("logs", exist_ok=True)

# Create a timestamp to uniquely name log files
timestamp = datetime.datetime.now().strftime("%Y%m%d_%H%M%S")

# Set up a file handler for logging to a file
file_handler = logging.FileHandler(f"logs/fuzz_log_{timestamp}.txt")
file_handler.setLevel(logging.INFO)
formatter = logging.Formatter("%(asctime)s - %(levelname)s - %(message)s")
file_handler.setFormatter(formatter)
logger.addHandler(file_handler)

# Set up a console handler to output logs to the console
console_handler = logging.StreamHandler()
console_handler.setLevel(logging.INFO)
console_handler.setFormatter(formatter)
logger.addHandler(console_handler)

# --- Create bug_samples directory ---
os.makedirs("bug_samples", exist_ok=True)

# --- Fallback default payload ---
DEFAULT_PAYLOAD = {
    "name": "test_product",
    "info": "test_info",
    "price": 100
}

# --- Bug classification functionality ---
class BugClassifier:
    """Identifies and classifies unique bugs from failures"""
    
    def __init__(self):
        self.unique_bugs = {}  # Mapping of bug signature to bug details
        self.bug_counter = 1   # Counter for assigning bug IDs
    
    def extract_error_signature(self, path, method, response_text=None, error_str=None, status_code=None):
        """
        Extract a meaningful signature from an error response or error message.
        Includes path and method to ensure bugs in different endpoints are considered unique.
        """
        # First, determine the error type
        error_type = self._determine_error_type(response_text, error_str, status_code)
        
        # Create the signature by combining path, method, and error type
        # This ensures that the same error in different endpoints is considered unique
        signature = f"{method}:{path}:{error_type}"
        
        return signature

    
    def _determine_error_type(self, response_text=None, error_str=None, status_code=None):
        """Helper method to determine the specific error type without path/method"""
        # Handle server crashes
        if status_code == "CRASH":
            if error_str:
                # Extract the exception type from the error string
                exception_match = re.search(r'([A-Za-z.]+Error|[A-Za-z.]+Exception)', error_str)
                if exception_match:
                    exception_type = exception_match.group(1)
                    # Look for common crash patterns
                    if "MemoryError" in exception_type:
                        return "OutOfMemory"
                    elif "TimeoutError" in exception_type:
                        return "Timeout"
                    elif "ConnectionError" in exception_type or "ConnectionRefused" in exception_type:
                        return "ConnectionIssue"
                    else:
                        return exception_type
            return "ServerTerminated"
        
        # Handle connection errors
        if status_code == "ERROR":
            if error_str:
                # Connection timeout
                if "timeout" in error_str.lower():
                    return "ConnectionTimeout"
                # Connection refused
                elif "connection refused" in error_str.lower() or "cannot connect" in error_str.lower():
                    return "ConnectionRefused"
                # DNS resolution issues
                elif "name resolution" in error_str.lower() or "getaddrinfo failed" in error_str.lower():
                    return "DNSResolutionFailure"
                # SSL/TLS errors
                elif "ssl" in error_str.lower() or "certificate" in error_str.lower():
                    return "SSLError"
                # Generic connection error
                elif "connection" in error_str.lower():
                    return "ConnectionIssue"
        
        # Handle HTTP 5xx responses
        if status_code and str(status_code).startswith('5'):
            if response_text:
                # Django-specific error patterns
                if "Django" in response_text and "Traceback" in response_text:
                    # Extract exception type
                    exception_match = re.search(r'Exception Type:\s*([^\n]+)', response_text)
                    if exception_match:
                        exception_type = exception_match.group(1).strip()
                        
                        # Extract exception value/message
                        message_match = re.search(r'Exception Value:\s*([^\n]+)', response_text)
                        exception_msg = message_match.group(1).strip() if message_match else ""
                        
                        # Normalize the exception message by removing specific values
                        normalized_msg = re.sub(r'\'[^\']+\'', "'VALUE'", exception_msg)
                        normalized_msg = re.sub(r'\d+', "N", normalized_msg)
                        
                        # Check for common Django error patterns
                        if "DoesNotExist" in exception_type:
                            return "ObjectNotFound"
                        elif "IntegrityError" in exception_type:
                            if "unique constraint" in normalized_msg.lower():
                                return "UniqueConstraintViolation"
                            elif "foreign key constraint" in normalized_msg.lower():
                                return "ForeignKeyConstraintViolation"
                            else:
                                return "DatabaseIntegrityError"
                        elif "ValidationError" in exception_type:
                            return "ValidationError"
                        elif "PermissionDenied" in exception_type:
                            return "PermissionDenied"
                        elif "TypeError" in exception_type:
                            if "NoneType" in normalized_msg:
                                return "NoneTypeError"
                            else:
                                return "TypeError"
                        elif "ValueError" in exception_type:
                            if "invalid literal" in normalized_msg.lower():
                                return "InvalidLiteralError"
                            else:
                                return "ValueError"
                        elif "KeyError" in exception_type:
                            return "KeyError"
                        elif "IndexError" in exception_type:
                            return "IndexError"
                        elif "AttributeError" in exception_type:
                            return "AttributeError"
                        else:
                            # Use the exception type as the signature
                            return exception_type
                
                # Look for JSON parsing errors
                if "json" in response_text.lower() and ("parse" in response_text.lower() or "syntax" in response_text.lower()):
                    return "JSONParseError"
                
                # Look for database errors
                if "database" in response_text.lower() or "sql" in response_text.lower() or "query" in response_text.lower():
                    if "timeout" in response_text.lower():
                        return "DatabaseTimeout"
                    elif "deadlock" in response_text.lower():
                        return "DatabaseDeadlock"
                    else:
                        return "DatabaseError"
                
                # Look for template rendering errors
                if "template" in response_text.lower() and "render" in response_text.lower():
                    return "TemplateRenderingError"
            
            # Generic 5xx error if no specific pattern matched
            return "ServerError"
        
        # Handle 4xx client errors
        if status_code and str(status_code).startswith('4'):
            if status_code == 400:
                return "BadRequest"
            elif status_code == 401:
                return "Unauthorized"
            elif status_code == 403:
                return "Forbidden"
            elif status_code == 404:
                return "NotFound"
            elif status_code == 405:
                return "MethodNotAllowed"
            elif status_code == 413:
                return "PayloadTooLarge"
            elif status_code == 429:
                return "TooManyRequests"
            else:
                return "ClientError"
        
        # If we still don't have a signature, create a more generic one
        if error_str:
            # Create a normalized version of the error string
            normalized_error = error_str.lower()
            normalized_error = re.sub(r'\d+', 'N', normalized_error)
            normalized_error = re.sub(r'\'[^\']+\'', "'VALUE'", normalized_error)
            
            # Generate a hash of the normalized error
            error_hash = hashlib.md5(normalized_error.encode()).hexdigest()[:8]
            return f"GenericError:{error_hash}"
        elif response_text:
            # For responses without clear error patterns, use a hash of the first 200 chars
            # This helps group similar responses together
            sample_text = response_text[:200].lower()
            sample_text = re.sub(r'\d+', 'N', sample_text)
            sample_text = re.sub(r'\'[^\']+\'', "'VALUE'", sample_text)
            
            text_hash = hashlib.md5(sample_text.encode()).hexdigest()[:8]
            return f"UnknownResponse:{text_hash}"
        
        # Fallback
        return "Unknown"
    
    def minimize_payload(self, original_payload):
        """
        Create a minimal version of the payload that still triggers the bug.
        This is a simplified version - in practice you'd want to test each minimization
        with the server to ensure it still triggers the bug.
        """
        # For dictionary payloads, we'll do a basic minimization
        if isinstance(original_payload, dict):
            # Try to keep only essential fields that are most likely to trigger bugs
            minimal = {}
            # Prioritize fields that are more likely to cause issues
            suspicious_fields = ["id", "pk", "name", "price", "user", "email", "type"]
            for field in suspicious_fields:
                if field in original_payload:
                    minimal[field] = original_payload[field]
            
            # If nothing was selected or the payload is very small, just return it as is
            if not minimal or len(original_payload) <= 3:
                return original_payload
            
            return minimal
        
        # For non-dict payloads, return as is
        return original_payload
    
    def classify_bug(self, path, method, status_code, seed, response_text=None, error_str=None):
        """
        Classify a bug and determine if it's unique.
        Returns a tuple of (is_new, bug_id, signature)
        """
        # Extract a signature to identify this particular bug
        # Pass path and method to the signature extraction
        signature = self.extract_error_signature(path, method, response_text, error_str, status_code)
        
        # Check if we've seen this signature before
        if signature in self.unique_bugs:
            bug_id = self.unique_bugs[signature]["id"]
            self.unique_bugs[signature]["occurrences"] += 1
            
            # Add this occurrence to the list of examples if tracking examples
            if "examples" in self.unique_bugs[signature]:
                if len(self.unique_bugs[signature]["examples"]) < 5:  # Limit to 5 examples
                    self.unique_bugs[signature]["examples"].append({
                        "seed": seed,
                        "response_sample": response_text[:200] if response_text else None,
                        "error_sample": error_str[:200] if error_str else None,
                        "timestamp": datetime.datetime.now().isoformat()
                    })
            
            return False, bug_id, signature
        
        # This is a new unique bug
        bug_id = f"BUG-{self.bug_counter}"
        self.bug_counter += 1
        
        # Create minimized test case
        minimal_payload = self.minimize_payload(seed)
        
        # Record information about this bug
        bug_info = {
            "id": bug_id,
            "signature": signature,
            "path": path,
            "method": method,
            "status_code": status_code,
            "first_seen": datetime.datetime.now().isoformat(),
            "occurrences": 1,
            "minimal_payload": minimal_payload,
            "original_payload": seed,
            "response_sample": response_text[:500] if response_text else None,
            "error_sample": error_str[:500] if error_str else None
        }
        
        # Add examples list if we're tracking examples
        if hasattr(self, '_track_examples') and self._track_examples:
            bug_info["examples"] = [{
                "seed": seed,
                "response_sample": response_text[:200] if response_text else None,
                "error_sample": error_str[:200] if error_str else None,
                "timestamp": datetime.datetime.now().isoformat()
            }]
        
        self.unique_bugs[signature] = bug_info
        
        return True, bug_id, signature


    def save_bug_samples(self, folder="bug_samples"):
        """Save all unique bugs as individual files in the designated folder"""
        if not self.unique_bugs:
            logger.info("No bugs to save")
            return
        
        os.makedirs(folder, exist_ok=True)
        
        # Create a summary file
        with open(os.path.join(folder, "bug_summary.txt"), "w") as f:
            f.write(self.generate_summary_table())
        
        # Create individual files for each bug
        for signature, bug in self.unique_bugs.items():
            filename = f"{bug['id']}.json"
            filepath = os.path.join(folder, filename)
            
            # Create a reproducible test case file
            with open(filepath, "w") as f:
                repro_case = {
                    "bug_id": bug["id"],
                    "signature": signature,
                    "endpoint": bug["path"],
                    "method": bug["method"],
                    "payload": bug["minimal_payload"],
                    "description": self._generate_bug_description(bug),
                    "reproduction_steps": [
                        f"1. Send a {bug['method']} request to {bug['path']}",
                        f"2. Use the following payload: {json.dumps(bug['minimal_payload'])}"
                    ]
                }
                json.dump(repro_case, f, indent=2)
            
            logger.info(f"Saved minimal test case for {bug['id']} to {filepath}")
    
    def _generate_bug_description(self, bug):
        """Generate a human-readable description of the bug"""
        status_code = bug["status_code"]
        
        if status_code == "CRASH":
            return f"Server crash when sending {bug['method']} request to {bug['path']}"
        elif status_code == "ERROR":
            return f"Connection error when sending {bug['method']} request to {bug['path']}"
        elif status_code.isdigit() and int(status_code) >= 500:
            return f"Server error {status_code} when sending {bug['method']} request to {bug['path']}"
        else:
            return f"Error when sending {bug['method']} request to {bug['path']}"

    def generate_summary_table(self):
        """Generate a text table summarizing all unique bugs"""
        if not self.unique_bugs:
            return "No bugs found"
        
        # Standard summary table
        headers = ["Bug ID", "Endpoint", "Method", "Status", "Occurrences", "Error Type"]
        rows = []
        
        for signature, bug in self.unique_bugs.items():
            # Extract the error type from the signature (format is METHOD:PATH:ERROR_TYPE)
            error_type = signature.split(":", 2)[2] if len(signature.split(":", 2)) > 2 else signature
            
            rows.append([
                bug["id"],
                bug["path"],
                bug["method"],
                bug["status_code"],
                bug["occurrences"],
                error_type
            ])
        
        # Sort by bug ID
        rows.sort(key=lambda x: x[0])
        
        # Generate the table
        table = tabulate.tabulate(rows, headers, tablefmt="grid")
        return table


# --- Request data structure ---
# A helper class to encapsulate HTTP requests for fuzzing

class Request:
    def __init__(self, method, url, payload=None, headers=None):
        self.method = method        # HTTP method (GET, POST, etc.)
        self.url = url              # Full URL for the request
        self.payload = payload      # Optional payload (for POST/PUT requests)
        self.headers = headers or {}  # Headers (default to empty dict if None)
    
    def __str__(self):
        return f"Request({self.method} {self.url}, payload={self.payload})"

    def to_dict(self):
        """Convert request details into a dictionary for logging purposes.
           Excludes sensitive headers (e.g., authorization tokens)."""
        return {
            "method": self.method,
            "url": self.url,
            "payload": self.payload,
            "headers": {k: v for k, v in self.headers.items() if k.lower() != "authorization"}
        }

# --- Fuzzer Client class ---
# Encapsulates the logic for interacting with the target application, including authentication and crash logging

class FuzzerClient:
    def __init__(self, openapi_file="open_api.json"):
        self.headers = {}
        # Load the OpenAPI specification and extract base URL if defined
        spec = self.load_openapi_spec(openapi_file)
        if "servers" in spec and spec["servers"]:
            self.base_url = spec["servers"][0].get("url", "http://127.0.0.1:8000").rstrip("/")
        else:
            self.base_url = "http://127.0.0.1:8000"
        logger.info(f"Using base URL: {self.base_url}")

        self.SeedQ = self.initialize_seed_queue_from_spec(spec)
        self.FailureQ = {}

        # For tracking interesting tests
        self.interesting_time = {0: datetime.datetime.now().isoformat()}
        self.failure_time = {0: datetime.datetime.now().isoformat()}
        self.tests = {0: datetime.datetime.now().isoformat()}
        self.test_id = 1

        # Create directory for session data
        self.session_folder = self.create_session_folder()

        # Initialize energy assignment tracking
        self.initialize_energy_tracking()

        # Initialize the mutation engine
        self.mutation_engine = MutationEngine()

        # Add bug classifier
        self.bug_classifier = BugClassifier()

    def load_openapi_spec(self, openapi_file):
        """Load the OpenAPI specification from a JSON file."""
        try:
            with open(openapi_file, "r") as f:
                spec = json.load(f)
            logger.info(f"Loaded OpenAPI specification from {openapi_file}")
            return spec
        except Exception as e:
            logger.error(f"Failed to load OpenAPI spec from {openapi_file}: {e}")
            raise

    def generate_default_payload(self, schema):
        """Generate a default payload based on the provided JSON schema.
        Uses any examples if available; otherwise, falls back to hardcoded types."""
        if not schema:
            return {}
        payload = {}
        properties = schema.get("properties", {})
        for key, prop in properties.items():
            if "example" in prop:
                # Handle examples that are arrays by selecting the first item
                example_value = prop["example"]
                if isinstance(example_value, list) and example_value:
                    payload[key] = example_value[0]  # Take the first example
                else:
                    payload[key] = example_value
            elif prop.get("type") == "string":
                payload[key] = "test"
            elif prop.get("type") == "integer":
                payload[key] = 1
            elif prop.get("type") == "number":
                payload[key] = 1.0
            elif prop.get("type") == "boolean":
                payload[key] = True
            elif prop.get("type") == "object":
                payload[key] = {}
            elif prop.get("type") == "array":
                payload[key] = []
            else:
                payload[key] = None
        return payload

    def initialize_seed_queue_from_spec(self, spec):
        """Initialize SeedQ by parsing the OpenAPI spec."""
        SeedQ = {}
        paths = spec.get("paths", {})
        components = spec.get("components", {})
        schemas = components.get("schemas", {})
        
        for path, methods in paths.items():
            SeedQ[path] = {"methods": {}, "seeds": []}
            
            for method, details in methods.items():
                method_upper = method.upper()
                SeedQ[path]["methods"][method_upper] = True
                
                # Skip generating payloads for GET and DELETE methods
                if method_upper in ["GET", "DELETE"]:
                    continue
                    
                payload = None
                if "requestBody" in details:
                    content = details["requestBody"].get("content", {})
                    if "application/json" in content:
                        schema = content["application/json"].get("schema", {})
                        
                        # Handle schema references
                        if "$ref" in schema:
                            schema_ref = schema["$ref"]
                            # Extract schema name from reference like "#/components/schemas/Product"
                            schema_name = schema_ref.split("/")[-1]
                            if schema_name in schemas:
                                schema = schemas[schema_name]
                        
                        payload = self.generate_default_payload(schema)
                        
                # If we couldn't generate a payload from the schema, use the default payload
                if payload is None and method_upper in ["POST", "PUT", "PATCH"]:
                    payload = copy.deepcopy(DEFAULT_PAYLOAD)
                    logger.info(f"Using default payload for {method_upper} {path}")
                
                # Add the payload to seeds if it exists
                if payload is not None:
                    SeedQ[path]["seeds"].append(payload)
                    logger.info(f"Added seed for {method_upper} {path}: {payload}")
            
            # If this path has no seeds but has methods that should have bodies,
            # add a default payload
            needs_body = any(m in ["POST", "PUT", "PATCH"] for m in SeedQ[path]["methods"])
            if needs_body and not SeedQ[path]["seeds"]:
                SeedQ[path]["seeds"].append(copy.deepcopy(DEFAULT_PAYLOAD))
                logger.info(f"Added default seed for {path}: {DEFAULT_PAYLOAD}")
        
        logger.info("Seed queue initialized from OpenAPI spec.")
        return SeedQ

    def initialize_energy_tracking(self):
        """Initialize tracking structures for energy assignment."""
        # Track seed performance (how many new paths each seed has found)
        self.seed_performance = {}
        
        # Track path execution counts (how many times we've fuzzed each endpoint)
        self.path_execution_count = {}
        
        # Track when seeds were discovered
        self.seed_discovery_time = {}
        
        # Track which paths/methods correlate with crashes
        self.crash_correlation = {}

    def update_energy_metrics(self, s_prime, reveals_bug, is_interesting):
        """Update metrics used for energy calculations."""
        path = s_prime["path"] 
        method = s_prime["method"]
        seed = s_prime["seed"]
        
        # Generate a unique ID for this seed
        seed_id = hashlib.md5(json.dumps(seed, sort_keys=True).encode()).hexdigest()
        path_method_key = f"{method}:{path}"
        
        # Update path execution count
        if not hasattr(self, 'path_execution_count'):
            self.path_execution_count = {}
        self.path_execution_count[path_method_key] = self.path_execution_count.get(path_method_key, 0) + 1
        
        # If this is a new seed, record discovery time
        if not hasattr(self, 'seed_discovery_time'):
            self.seed_discovery_time = {}
        if seed_id not in self.seed_discovery_time:
            self.seed_discovery_time[seed_id] = time.time()
        
        # Initialize seed performance tracking if needed
        if not hasattr(self, 'seed_performance'):
            self.seed_performance = {}
        if seed_id not in self.seed_performance:
            self.seed_performance[seed_id] = {'new_coverage_count': 0, 'executions': 0, 'crashes': 0}
        
        # Update execution count
        self.seed_performance[seed_id]['executions'] += 1
        
        # If this seed found new coverage, update its score
        if is_interesting:
            self.seed_performance[seed_id]['new_coverage_count'] += 1
        
        # If this seed caused a crash, update crash correlation
        if reveals_bug:
            self.seed_performance[seed_id]['crashes'] += 1
            
            if not hasattr(self, 'crash_correlation'):
                self.crash_correlation = {}
            if path not in self.crash_correlation:
                self.crash_correlation[path] = {}
            if method not in self.crash_correlation[path]:
                self.crash_correlation[path][method] = 0
            self.crash_correlation[path][method] += 1

    def create_session_folder(self):
        """Create a numbered session folder for storing results"""
        base_folder = os.path.join("sessions", "http")
        os.makedirs(base_folder, exist_ok=True)
        session_folders = [f for f in os.listdir(base_folder) if f.startswith("session")]
        if session_folders:
            session_folders.sort(key=lambda x: int(x.split()[-1]))
            last_session = session_folders[-1]
            session_number = int(last_session.split()[-1]) + 1
        else:
            session_number = 1
        session_folder = os.path.join(base_folder, f"session {session_number}")
        os.makedirs(session_folder, exist_ok=True)
        return session_folder

    def register_user(self, username, password, email):
        """Register a user account using the provided credentials"""
        registration_url = f"{self.base_url}/accounts/register/"
        payload = {
            "username": username,
            "email": email,
            "password1": password,
            "password2": password
        }
        try:
            response = requests.post(registration_url, data=payload, timeout=10)
            if response.status_code in (200, 201):
                logger.info("User registration successful!")
                return True
            else:
                logger.error(f"User registration failed. Status code: {response.status_code}")
                return False
        except Exception as e:
            logger.error(f"Registration exception: {e}")
            return False

    def login_user(self, username, password):
        """
        Log in a user using provided credentials.
        Returns the authentication token if login is successful.
        """
        login_url = f"{self.base_url}/login/jwt/"
        payload = {"username": username, "password": password}
        try:
            response = requests.post(login_url, json=payload, timeout=10)
            if response.status_code == 200:
                token = response.json().get("token")
                if token:
                    logger.info("Login successful!")
                    return token
                else:
                    logger.error("Login response did not contain a token")
                    return None
            else:
                logger.error(f"Login failed. Status code: {response.status_code}")
                return None
        except Exception as e:
            logger.error(f"Login exception: {e}")
            return None

    def ensure_authenticated(self):
        """Ensure that the client is authenticated"""
        test_username = "example"
        test_password = "example"
        test_email = "example@example.com"

        token = self.login_user(test_username, test_password)
        if token is None:
            logger.info("Test user not found or login failed; attempting registration...")
            if self.register_user(test_username, test_password, test_email):
                time.sleep(2)
                token = self.login_user(test_username, test_password)
                if token:
                    self.headers["Authorization"] = f"Token {token}"
                else:
                    logger.error("Could not authenticate test user")
            return token
        else:
            self.headers["Authorization"] = f"Token {token}"
            return token

    def save_session_data(self):
        """Save all session data to files in the session folder"""
        with open(os.path.join(self.session_folder, "SeedQ.json"), "w") as f:
            json.dump(self.SeedQ, f, indent=2)
        with open(os.path.join(self.session_folder, "FailureQ.json"), "w") as f:
            json.dump(self.FailureQ, f, indent=2)
        with open(os.path.join(self.session_folder, "interesting.json"), "w") as f:
            json.dump(self.interesting_time, f, indent=2)
        with open(os.path.join(self.session_folder, "failure.json"), "w") as f:
            json.dump(self.failure_time, f, indent=2)
        with open(os.path.join(self.session_folder, "tests.json"), "w") as f:
            json.dump(self.tests, f, indent=2)
        logger.info(f"Session data saved to {self.session_folder}")

        # Save bug samples
        self.bug_classifier.save_bug_samples()
        
        # Also save bug summary to session folder
        with open(os.path.join(self.session_folder, "bug_summary.txt"), "w") as f:
            f.write(self.bug_classifier.generate_summary_table())
        
        logger.info(f"Session data saved to {self.session_folder}")

    def mutate_input(self, s):
        """Implementation of MutateInput from the algorithm."""
        path = s["path"]
        method = s["method"]
        seed = s["seed"]

        current_path = path
        if "{id}" in path:
            id_value = get_random_id()
            current_path = path.replace("{id}", id_value)

        # Determine mutation intensity based on path/method performance
        if random.random() < 0.7:  # 70% small mutations
            mutation_count = random.randint(1, 3)
        else:  # 30% larger mutations
            mutation_count = random.randint(4, 10)
        
        # Use the MutationEngine instead of custom mutation functions
        mutated_seed = self.mutation_engine.mutate_payload(seed, num_mutations=mutation_count)
        
        # Generate a unique hash for this mutation to track it
        mutation_id = hashlib.md5(
            json.dumps((method, current_path, mutated_seed), sort_keys=True).encode()
        ).hexdigest()

        request = Request(
            method=method,
            url=f"{self.base_url}{current_path}",
            payload=mutated_seed if method in ["POST", "PUT", "PATCH"] else None
        )
        request.headers.update(self.headers)

        return {
            "request": request,
            "path": path,
            "method": method,
            "seed": mutated_seed,
            "current_path": current_path,
            "mutation_id": mutation_id
        }

    def choose_next(self, SeedQ):
        """Implementation of ChooseNext"""
        untested_paths = []
        for path in SeedQ:
            # Skip paths with no methods
            if not SeedQ[path]["methods"]:
                continue
                
            # Initialize FailureQ structure if needed
            if path not in self.FailureQ:
                self.FailureQ[path] = {}
                
            methods = [m for m in SeedQ[path]["methods"] if SeedQ[path]["methods"][m]]
            for method in methods:
                # Initialize method in FailureQ
                if method not in self.FailureQ[path]:
                    self.FailureQ[path][method] = {}
                    
                if len(SeedQ[path]["seeds"]) > 0:
                    untested_paths.append((path, method))
                    
        if untested_paths:
            path, method = random.choice(untested_paths)
            if SeedQ[path]["seeds"]:
                seed = random.choice(SeedQ[path]["seeds"])
            else:
                # Provide a default seed if none exists
                seed = copy.deepcopy(DEFAULT_PAYLOAD)
                
            return {"path": path, "method": method, "seed": seed}
        return None

    def assign_energy(self, s):
        """
        Energy Assignment Factors Inspired by AFL:

        1. Code Coverage Impact:
        - Seeds that discover new paths get higher priority.
        2. Execution Time:
        - Faster inputs get more energy for efficient use of fuzzing time.
        3. Creation Time:
        - Newer seeds get temporarily higher energy.
        4. Queue Position:
        - Ensures all seeds in the queue get some attention.
        5. Input Size:
        - Smaller inputs often get priority as they're more manageable.
                
        """        
        seed = s["seed"]
        path = s["path"]
        method = s["method"]
        
        # --- Basic energy based on input complexity ---
        # Calculate base energy based on seed size/complexity
        seed_size = len(json.dumps(seed))  # Size in bytes when serialized
        
        # --- Factor 1: Input Size Consideration ---
        # Smaller inputs get more energy (up to a point)
        # This encourages finding minimal test cases
        if seed_size < 100:
            size_factor = 1.5  # Boost for very small payloads
        elif seed_size < 500:
            size_factor = 1.2  # Slight boost for reasonably sized payloads
        elif seed_size < 1000:
            size_factor = 1.0  # Normal energy
        else:
            size_factor = 0.7  # Penalty for very large payloads
        
        # --- Factor 2: Coverage Impact History ---
        # If we track interesting inputs discovered by this seed
        coverage_impact = 1.0
        seed_id = hashlib.md5(json.dumps(seed, sort_keys=True).encode()).hexdigest()
        
        if hasattr(self, 'seed_performance') and seed_id in self.seed_performance:
            # Reward seeds that previously found new coverage
            discoveries = self.seed_performance[seed_id].get('new_coverage_count', 0)
            if discoveries > 0:
                coverage_impact = min(2.0, 1.0 + (discoveries * 0.2))  # Cap at 2x
        
        # --- Factor 3: Path/Method Rarity ---
        # Prioritize less-fuzzed endpoints
        path_method_key = f"{method}:{path}"
        path_frequency = 1.0
        
        if hasattr(self, 'path_execution_count'):
            total_executions = sum(self.path_execution_count.values()) or 1
            path_count = self.path_execution_count.get(path_method_key, 0)
            if path_count > 0:
                # Less frequently tested paths get higher energy
                path_frequency = max(0.5, min(2.0, 0.5 * (total_executions / path_count / len(self.path_execution_count))))
        
        # --- Factor 4: Seed Age ---
        # Newer seeds get temporarily higher energy (like AFL)
        age_factor = 1.0
        if hasattr(self, 'seed_discovery_time') and seed_id in self.seed_discovery_time:
            age_seconds = time.time() - self.seed_discovery_time[seed_id]
            if age_seconds < 60:  # Last minute
                age_factor = 1.5
            elif age_seconds < 300:  # Last 5 minutes
                age_factor = 1.2
        
        # --- Factor 5: Prior Crash Correlation ---
        # If this seed or similar ones found crashes before, boost energy
        crash_factor = 1.0
        if hasattr(self, 'crash_correlation') and path in self.crash_correlation:
            if method in self.crash_correlation[path]:
                # This endpoint has produced crashes before
                crash_factor = 1.5
        
        # --- AFL Style Calculation ---
        # Base energy (calculated from input complexity)
        base_energy = max(5, min(20, int(seed_size / 20)))
        
        # Apply all our factors
        adjusted_energy = base_energy * size_factor * coverage_impact * path_frequency * age_factor * crash_factor
        
        # Enforce min/max bounds and ensure integer output
        final_energy = int(max(3, min(50, adjusted_energy)))
        
        # Log why this energy was assigned for debugging
        logger.debug(
            f"Energy assigned: {final_energy} for {method} {path} "
            f"(size:{seed_size}, size_factor:{size_factor:.2f}, "
            f"coverage:{coverage_impact:.2f}, path:{path_frequency:.2f}, "
            f"age:{age_factor:.2f}, crash:{crash_factor:.2f})"
        )
        
        return final_energy

    # --- Helper functions for coverage tracking ---
    def read_coverage_data(self):
        """Read the coverage data file produced by the Django middleware."""
        coverage_file = os.path.join("DjangoWebApplication", "coverage_data.json")
        try:
            if os.path.exists(coverage_file):
                with open(coverage_file, 'r') as f:
                    return json.load(f)
            return {}
        except Exception as e:
            logger.error(f"Error reading coverage data: {e}")
            return {}

    def get_last_coverage_hash(self):
        """Get the hash of the most recent coverage data."""
        coverage_data = self.read_coverage_data()
        if not coverage_data:
            return None
        sorted_entries = sorted(
            coverage_data.values(),
            key=lambda x: x.get('timestamp', 0),
            reverse=True
        )
        if sorted_entries:
            return sorted_entries[0].get('coverage_hash')
        return None

    def is_interesting(self, s_prime):
        """Check if the mutated input produced new coverage."""
        coverage_data = self.read_coverage_data()
        if not coverage_data:
            return False
        sorted_entries = sorted(
            coverage_data.values(),
            key=lambda x: x.get('timestamp', 0),
            reverse=True
        )
        if sorted_entries:
            latest_entry = sorted_entries[0]
            # Check if this entry has new coverage
            if latest_entry.get('is_new_coverage', False):
                logger.info(f"Found new coverage path with hash: {latest_entry.get('coverage_hash')}")
                method = latest_entry.get('method', '')
                path = latest_entry.get('path', '')
                logger.info(f"New coverage from: {method} {path}")
                return True
        return False

# --- Server control functions ---
def start_django_server(preserve_coverage=True):
    """Start the Django development server with coverage enabled."""
    try:
        base_dir = os.path.dirname(os.path.abspath(__file__))
<<<<<<< HEAD
        cwd = os.path.join(base_dir, "DjangoWebApplication")

        # Only delete coverage data if we're not preserving it
=======
        django_dir = os.path.join(base_dir, "DjangoWebApplication")
        cwd = os.path.join(base_dir, "DjangoWebApplication")  # This is correct - keeps pointing to where manage.py is
        if os.name=="nt":
            logger.error("Windows OS is not supported for server execution")
            return None
        else:
            python_path = os.path.join(django_dir, "virtual", "bin", "python")
            
        
        # Remove the coverage_data.json file if it exists to start fresh
        logger.info("Erasing previous coverage data...")
>>>>>>> e5a0075a
        coverage_file = os.path.join(cwd, "coverage_data.json")
        if not preserve_coverage and os.path.exists(coverage_file):
            logger.info("Erasing previous coverage data...")
            os.remove(coverage_file)
            logger.info("Deleted existing coverage_data.json.")
        elif preserve_coverage and not os.path.exists(coverage_file):
            # Create an empty coverage file if it doesn't exist
            with open(coverage_file, 'w') as f:
                json.dump({}, f)
            logger.info("Created new coverage_data.json file.")

        # Start the Django server with coverage using the full path to Python
        logger.info(f"Starting Django server with coverage from: {cwd}")
        
        cmd = [python_path, "-m", "coverage", "run", "manage.py", "runserver"]
        # cmd = [python_path, "-m", "coverage", "run", "manage.py", "runserver"]
        server_process = subprocess.Popen(
            cmd,
            cwd=cwd,  # Keep this as is - it needs to point to Django project root
            stdout=subprocess.PIPE,
            stderr=subprocess.PIPE,
            text=True
        )
        logger.info("Django server process started with coverage")
        return server_process
    except Exception as e:
        logger.error(f"Failed to start Django server: {e}")
        return None

def wait_for_server(url, timeout=30, interval=0.5):
    """Poll the URL until the server responds or timeout is reached."""
    logger.info(f"Waiting for server at {url} to be available (timeout: {timeout}s)")
    start_time = time.time()
    while time.time() - start_time < timeout:
        try:
            response = requests.get(url, timeout=2)
            logger.info(f"Server is up and running! Status code: {response.status_code}")
            return True
        except requests.RequestException:
            time.sleep(interval)
    logger.error("Server did not start within the specified timeout")
    return False


def get_random_id():
    """Generate a random ID for use in endpoint URLs."""
    if random.random() < 0.7:
        # Return a normal ID most of the time
        return str(random.randint(1, 100))
    
    # Use MutationEngine for the mutation 
    engine = MutationEngine()
    
    # For unusual IDs, choose from these options
    return random.choice([
        "-1",                                                
        "0",                                                 
        "abc",                                              
        engine.random_byte_str(str(random.randint(1, 100))),
        str(random.randint(1000000, 10000000))              
    ])

def choose_next_seed(SeedQ):
    """Choose a random path and seed from SeedQ."""
    path = random.choice(list(SeedQ.keys()))
    if not SeedQ[path]["methods"]:
        return None, None
    if SeedQ[path]["seeds"]:
        seed = random.choice(SeedQ[path]["seeds"])
    else:
        seed = copy.deepcopy(DEFAULT_PAYLOAD)
    return path, seed

def send_request(request, timeout=5.0):
    """Send an HTTP request using the provided Request object."""
    start_time = time.time()
    response = None
    error = None
    try:
        if request.payload is not None:
            response = requests.request(
                request.method, 
                request.url, 
                json=request.payload, 
                headers=request.headers, 
                timeout=timeout
            )
        else:
            response = requests.request(
                request.method, 
                request.url, 
                headers=request.headers, 
                timeout=timeout
            )
    except requests.exceptions.Timeout as e:
        error = e
    except requests.exceptions.ConnectionError as e:
        error = e
    except Exception as e:
        error = e
    end_time = time.time()
    response_time = end_time - start_time
    return response, response_time, error

def fuzz_application(openapi_file: str = "open_api.json"):
    """Main fuzzing function that uses SeedQ and FailureQ for tracking test cases."""
    server_process = start_django_server()
    if not server_process:
        logger.error("Failed to start Django server. Exiting.")
        return
    # Instantiate the client without needing to supply a base URL
    client = FuzzerClient(openapi_file)
    if not wait_for_server(client.base_url, timeout=30):
        logger.error("Server failed to start within the timeout period. Exiting.")
        return
    token = client.ensure_authenticated()
    if not token:
        logger.error("Authentication failed. Exiting.")
        return
    logger.info("Authentication successful. Starting greybox fuzzing...")
    start_time = time.time()
    try:
        num_tests = 0
        num_crashes = 0
        num_interesting = 0
        unique_bugs = 0
        while num_tests < 1000:
            s = client.choose_next(client.SeedQ)
            if s is None:
                logger.warning("No more seeds in the queue to test!")
                break
            energy = client.assign_energy(s)
            logger.info(f"Selected seed with energy {energy}: {s['method']} {s['path']}")
            for k in range(energy):
                s_prime = client.mutate_input(s)
                request_obj = s_prime["request"]
                logger.info(f"Mutation {k+1}/{energy}: {request_obj.method} {s_prime['current_path']}")
                if request_obj.payload:
                    logger.info(f"Payload: {request_obj.payload}")
                response, response_time, error = send_request(request_obj)
                client.tests[client.test_id] = datetime.datetime.now().isoformat()
                client.test_id += 1
                num_tests += 1
                
                # Check for server crashes or errors
                reveals_bug = False
                server_crashed = False
                
                # Check if the server process has terminated
                if server_process.poll() is not None:
                    reveals_bug = True
                    server_crashed = True
                    logger.warning("Server crashed! Process terminated unexpectedly.")
                    num_crashes += 1
                # Check for connection errors that indicate server is down
                elif error and ("Connection refused" in str(error) or 
                               "Failed to establish a new connection" in str(error) or
                               "Connection reset by peer" in str(error)):
                    reveals_bug = True
                    server_crashed = True
                    logger.warning(f"Server crashed! Connection error: {error}")
                    num_crashes += 1
                # Check for other errors or 5xx responses
                elif error:
                    reveals_bug = True
                    logger.warning(f"Request error: {error}")
                    num_crashes += 1
                elif response and response.status_code >= 500:
                    reveals_bug = True
                    logger.warning(f"Server error detected! Status code: {response.status_code}")
                    num_crashes += 1
                
                if reveals_bug:
                    path = s_prime["path"]
                    method = s_prime["method"]
                    status_code = "CRASH" if server_crashed else str(response.status_code) if response else "ERROR"

                    # Use bug classifier to identify if this is a unique bug
                    response_text = response.text if response else None
                    error_str = str(error) if error else None
                    
                    is_new_bug, bug_id, signature = client.bug_classifier.classify_bug(
                        path, method, status_code, s_prime["seed"], response_text, error_str
                    )
                    
                    if is_new_bug:
                        unique_bugs += 1
                        logger.warning(f"Discovered new unique bug: {bug_id} with signature {signature}")
                    else:
                        logger.info(f"Found instance of known bug: {bug_id}")

                    if path not in client.FailureQ:
                        client.FailureQ[path] = {}
                    if method not in client.FailureQ[path]:
                        client.FailureQ[path][method] = {}
                    if status_code not in client.FailureQ[path][method]:
                        client.FailureQ[path][method][status_code] = []
                    failure_info = {
                        "input": s_prime["seed"],
                        "timestamp": datetime.datetime.now().isoformat(),
                        "mutation_id": s_prime["mutation_id"],
                        "bug_id": bug_id,
                        "signature": signature,
                    }
                    if response:
                        failure_info["response"] = response.text[:1000]
                    if error:
                        failure_info["error"] = str(error)
                    client.FailureQ[path][method][status_code].append(failure_info)
                    if len(client.FailureQ[path][method][status_code]) == 1:
                        client.failure_time[len(client.failure_time)] = datetime.datetime.now().isoformat()
                    
                    # Restart the server if it crashed or connection was refused
                    if server_crashed:
                        logger.info("Restarting the server...")
                        # Make sure to terminate the process if it's still running
                        if server_process.poll() is None:
                            try:
                                server_process.terminate()
                                server_process.wait(timeout=5)
                            except subprocess.TimeoutExpired:
                                logger.warning("Server process did not terminate gracefully, killing it.")
                                server_process.kill()
                                server_process.wait()
                        
                        # Wait a moment before restarting
                        time.sleep(2)
                        
                        # Start a new server process
                        server_process = start_django_server(preserve_coverage=True)
                        if not server_process:
                            logger.error("Failed to restart server. Aborting.")
                            break
                            
                        # Wait for the server to be ready
                        if not wait_for_server(client.base_url, timeout=30):
                            logger.error("Failed to restart server. Aborting.")
                            break
                            
                        # Re-authenticate with the server
                        token = client.ensure_authenticated()
                        if not token:
                            logger.error("Failed to re-authenticate after server restart. Aborting.")
                            break
    
                # Check if the input is interesting (found new coverage)
                is_interesting = client.is_interesting(s_prime)            
                if is_interesting:
                    path = s_prime["path"]
                    method = s_prime["method"]
                    mutated_seed = s_prime["seed"]
                    client.SeedQ[path]["seeds"].append(mutated_seed)
                    client.interesting_time[len(client.interesting_time)] = {
                        "timestamp": datetime.datetime.now().isoformat(),
                        "path": path,
                        "method": method,
                        "input": mutated_seed
                    }
                    num_interesting += 1
                    logger.info(f"Found interesting test case with new coverage: {method} {path}")
                # Update energy metrics after each test execution    
                client.update_energy_metrics(s_prime, reveals_bug, is_interesting)
                if num_tests % 10 == 0:
                    elapsed_time = time.time() - start_time
                    logger.info(f"Progress: {num_tests} tests, {num_crashes} crashes, {num_interesting} interesting cases, {elapsed_time:.2f} seconds elapsed")
                time.sleep(0.1)
    except KeyboardInterrupt:
        logger.info("Fuzzing interrupted by user")
    except Exception as e:
        logger.error(f"Exception during fuzzing: {e}")
        logger.error(traceback.format_exc())
    finally:
        client.save_session_data()
        print("\n" + "=" * 50)
        print("FUZZING SUMMARY")
        print("=" * 50)
        print(f"Total tests executed: {num_tests}")
        print(f"Total crashes found: {num_crashes}")
        print(f"Interesting test cases: {num_interesting}")
        print(f"Unique bugs identified: {unique_bugs}")
        print(f"Session data saved to: {client.session_folder}")
        print(f"Bug samples saved to: bug_samples/")

        # Print the bug summary table
        print("\n" + "=" * 50)
        print("UNIQUE BUGS SUMMARY")
        print("=" * 50)
        print(client.bug_classifier.generate_summary_table())

        if server_process and server_process.poll() is None:
            logger.info("Terminating server process...")
            server_process.terminate()
            server_process.wait()
        return client

def add_to_seed_queue(client, endpoint, method, payload):
    """Manually add a seed to the SeedQ."""
    if endpoint not in client.SeedQ:
        client.SeedQ[endpoint] = {
            "methods": {method: True},
            "seeds": [payload]
        }
    else:
        if method not in client.SeedQ[endpoint]["methods"]:
            client.SeedQ[endpoint]["methods"][method] = True
        client.SeedQ[endpoint]["seeds"].append(payload)
    logger.info(f"Added seed to queue: {endpoint} {method}")

def main(openapi_file: str = "open_api.json"):
    """Main entry point for the fuzzer."""
    logger.info("Starting Django fuzzer")
    client = fuzz_application(openapi_file)
    if client:
        # Check if any bugs were found
        if client.bug_classifier.unique_bugs:
            print("\nBUG ANALYSIS")
            print("=" * 50)
            print(f"Found {len(client.bug_classifier.unique_bugs)} unique bugs.")
            print(f"Details saved to bug_samples/ directory.")
            print("\nTo reproduce these bugs, use the JSON files in the bug_samples/ directory.")
            
            # Print minimal reproduction steps for each bug
            print("\nMINIMAL REPRODUCTION STEPS:")
            print("=" * 50)
            for signature, bug in sorted(client.bug_classifier.unique_bugs.items(), 
                                         key=lambda x: x[1]['id']):
                print(f"Bug ID: {bug['id']}")
                print(f"Endpoint: {bug['method']} {bug['path']}")
                print(f"Payload: {json.dumps(bug['minimal_payload'])}")
                print("-" * 40)
        else:
            print("\nNo bugs were found during this fuzzing session.")
            
        logger.info("Fuzzing completed")
    else:
        logger.error("Fuzzing failed to start")

if __name__ == "__main__":
    main()<|MERGE_RESOLUTION|>--- conflicted
+++ resolved
@@ -933,11 +933,6 @@
     """Start the Django development server with coverage enabled."""
     try:
         base_dir = os.path.dirname(os.path.abspath(__file__))
-<<<<<<< HEAD
-        cwd = os.path.join(base_dir, "DjangoWebApplication")
-
-        # Only delete coverage data if we're not preserving it
-=======
         django_dir = os.path.join(base_dir, "DjangoWebApplication")
         cwd = os.path.join(base_dir, "DjangoWebApplication")  # This is correct - keeps pointing to where manage.py is
         if os.name=="nt":
@@ -949,7 +944,6 @@
         
         # Remove the coverage_data.json file if it exists to start fresh
         logger.info("Erasing previous coverage data...")
->>>>>>> e5a0075a
         coverage_file = os.path.join(cwd, "coverage_data.json")
         if not preserve_coverage and os.path.exists(coverage_file):
             logger.info("Erasing previous coverage data...")
